--- conflicted
+++ resolved
@@ -1,220 +1,210 @@
---------------------------------------------------------------------------------
--- Compiler for the STG Language                                              --
--- By Michael B. Gale (michael.gale@cl.cam.ac.uk)                             --
---------------------------------------------------------------------------------
-
-module P where
-
---------------------------------------------------------------------------------
-
-import Pretty
-import Var
-import Token
-import Lexer
-import AST
-<<<<<<< HEAD
-import Data.List (union, elem)
-import qualified Data.Set as S
-import Debug.Trace (trace)
-=======
-import Types
->>>>>>> db53dd41
-
---------------------------------------------------------------------------------
-
-newtype P a = MkP { runParser :: AlexState -> Either String a }
-
---------------------------------------------------------------------------------
-
-instance Functor P where
-    fmap f (MkP m) = MkP $ fmap f . m
-
-instance Applicative P where
-    pure x = MkP (\s -> Right x)
-
-    (MkP f) <*> (MkP x) = MkP $ \s -> case f s of
-        Left err -> Left err
-        Right f' -> case x s of
-            Left err -> Left err
-            Right x' -> Right (f' x')
-
-instance Monad P where
-    (MkP m) >>= f = MkP $ \s -> case m s of
-        Left err -> Left err
-        Right r  -> let (MkP m') = f r in m' s
-
---------------------------------------------------------------------------------
-
-mkParseState :: String -> AlexState
-mkParseState xs = AlexState {
-    alex_pos = AlexPn 0 1 1,
-    alex_inp = xs,
-    alex_chr = '\n',
-    alex_bytes = [],
-    alex_scd = 0
-}
-
-parseFile :: FilePath -> P a -> IO (Either String a)
-parseFile fp p = do
-    xs <- readFile fp
-    return $ runParser p (mkParseState xs)
-
--- | `parseError tkn' raises a parser error as a result of encountering `tkn'.
-parseError :: TokenP -> P a
-parseError (tkn, pos) = MkP $ \s -> Left $ render $
-    pp pos <+> text "Parse error: unexpected" <+> pp tkn
-
---------------------------------------------------------------------------------
-
-toPosn :: AlexPosn -> Posn
-toPosn (AlexPn a l c) = FilePosn l c
-
-mkVar :: TokenP -> P Var
-mkVar (TVar var, pos) = return $ Var var (toPosn pos)
-
-mkTyBind :: AlexPosn -> TokenP -> [Var] -> [AlgCtr] -> P TyBind
-mkTyBind pos (TCtr ctr, _) ps ctrs = return $ MkTyBind ctr ps ctrs (toPosn pos)
-
-mkAlgCtr :: TokenP -> [Type] -> P AlgCtr
-mkAlgCtr (TCtr ctr, pos) ps = return $ MkAlgCtr ctr ps (toPosn pos)
-
-mkBind :: Var -> LambdaForm -> P Bind
-mkBind v@(Var var pos) lf = return $ MkBind v lf pos
-
-mkLambdaForm :: [Var] -> UpdateFlag -> [Var] -> Expr -> P LambdaForm
-mkLambdaForm fvs uf vs expr = return $ MkLambdaForm fvs uf vs expr
-
-mkLetE :: AlexPosn -> [Bind] -> Expr -> P Expr
-mkLetE pos bs expr = return $ LetE bs expr (toPosn pos)
-
-mkLetRecE :: AlexPosn -> [Bind] -> Expr -> P Expr
-mkLetRecE pos bs expr = return $ LetRecE bs expr (toPosn pos)
-
-mkCaseE :: AlexPosn -> Expr -> Alts -> P Expr
-mkCaseE pos expr alts = return $ CaseE expr alts (toPosn pos)
-
-mkAppE :: Var -> [Atom] -> P Expr
-mkAppE v@(Var var pos) as = return $ AppE v as pos
-
-mkCtrE :: TokenP -> [Atom] -> P Expr
-mkCtrE (TCtr ctr, pos) as = return $ CtrE ctr as (toPosn pos)
-
-mkOpE :: TokenP -> [Atom] -> P Expr
-mkOpE (TPrimOp op, pos) as = return $ OpE op as (toPosn pos)
-
-mkLitE :: TokenP -> P Expr
-mkLitE (TPrimInt val, pos) = return $ LitE val (toPosn pos)
-
-mkAlgAlt :: TokenP -> [Var] -> Expr -> P AlgAlt
-<<<<<<< HEAD
-mkAlgAlt (TCtr ctr, pos) vars expr = return $ AAlt ctr vars expr (toPosn pos)
-=======
-mkAlgAlt (TCtr ctr, pos) vs expr = return $ AAlt ctr vs expr (toPosn pos)
->>>>>>> db53dd41
-
-mkPrimAlt :: TokenP -> Expr -> P PrimAlt
-mkPrimAlt (TPrimInt val, pos) expr = return $ PAlt val expr (toPosn pos)
-
-mkDefaultVar :: Var -> Expr -> P DefaultAlt
-mkDefaultVar v@(Var var pos) expr = return $ DefaultVar v expr pos
-
-mkDefault :: AlexPosn -> Expr -> P DefaultAlt
-mkDefault pos expr = return $ Default expr (toPosn pos)
-
-mkVarAtom :: Var -> P Atom
-mkVarAtom v@(Var var pos) = return $ VarAtom v pos
-
-mkInt :: TokenP -> P Atom
-mkInt (TPrimInt val, pos) = return $ LitAtom val (toPosn pos)
-
--------------------------------------------------------------------------------
--- Getting lists of free values found in the AST
-
--- gets expression FVs
-getExprFVs :: Expr -> [Var] -> [Var]
-getExprFVs (LetE binds expr _)    bvs = 
-    let bvs' =  (map bindName binds) `union` bvs in
-        getBindFVs binds bvs `union` getExprFVs expr bvs'
-getExprFVs (LetRecE binds expr _) bvs = 
-    let bvs' =  (map bindName binds) `union` bvs in
-        getBindFVs binds bvs' `union` getExprFVs expr bvs'
-getExprFVs (CaseE expr alts _)    bvs = getAltFVs alts bvs `union` getExprFVs expr bvs
-getExprFVs (AppE fun atoms _)     bvs = if elem fun bvs 
-                                        then getAtomsFVs atoms bvs
-                                        else fun : (getAtomsFVs atoms bvs)
-getExprFVs (CtrE _ atoms _)       bvs = getAtomsFVs atoms bvs
-getExprFVs (OpE _ atoms _)        bvs = getAtomsFVs atoms bvs
-getExprFVs (LitE _ _)             bvs = []
-
--- Binds
-getBindFVs :: [Bind] -> [Var] -> [Var]
-getBindFVs ((MkBind v lf _) : bs) bvs = getLamFVs lf (v : bvs)
-
--- Lambdas
-getLamFVs :: LambdaForm -> [Var] -> [Var]
-getLamFVs (MkLambdaForm _ _ xs expr) bvs = getExprFVs expr (xs `union` bvs)
-
--- Gets FVs from atoms (compare to bound, add
-getAtomsFVs :: [Atom] -> [Var] -> [Var]
-getAtomsFVs ((VarAtom v _) : as) bvs = if elem v bvs 
-                                       then getAtomsFVs as bvs
-                                       else v : (getAtomsFVs as bvs)
-getAtomsFVs ((LitAtom _ _) : as) bvs = getAtomsFVs as bvs
-getAtomsFVs [] bvs = []
-
-
--- Alts
-getAltFVs :: Alts -> [Var] -> [Var]
-getAltFVs (AlgAlts alts dalt) bvs  = getAlgAltFVs alts bvs `union` 
-                                     getDAltFVs dalt bvs
-getAltFVs (PrimAlts alts dalt) bvs = getPrimAltFVs alts bvs `union` 
-                                     getDAltFVs dalt bvs
--- Alg Alts
-getAlgAltFVs :: [AlgAlt] -> [Var] -> [Var]
-getAlgAltFVs (AAlt _ vs expr _ : alts) bvs = getExprFVs expr (bvs`union` vs) 
-    `union` getAlgAltFVs alts bvs
-getAlgAltFVs [] bvs = []
-
--- Prim Alts
-getPrimAltFVs :: [PrimAlt] -> [Var] -> [Var]
-getPrimAltFVs ((PAlt _ expr _) : alts) bvs = getExprFVs expr bvs `union` 
-    getPrimAltFVs alts bvs
-getPrimAltFVs [] bvs = []
-
--- Default Alts
-getDAltFVs :: DefaultAlt -> [Var] -> [Var]
-getDAltFVs (Default expr _) bvs = getExprFVs expr bvs
-getDAltFVs (DefaultVar v expr _) bvs = getExprFVs expr (v : bvs)
-
-
-------------------------------------------------------------------------------
--- Free value checks
-
--- Check the whole program for correct free values
-checkProgFVs :: Prog -> Bool
-checkProgFVs (MkProg binds) = foldl (&&) True (map (\b -> checkBindFVs b gs) binds)
-    where gs = map bindName binds
-
--- Check bindings
-checkBindFVs :: Bind -> [Var] -> Bool
-checkBindFVs (MkBind v lf _) bvs = if trace (show v ++ show bvs) True then checkLamFVs lf bvs else False
-
--- Check lambda free variables by calculating the free variables from the
--- AST and comparing against those specified in the lambda form.
-checkLamFVs :: LambdaForm -> [Var] -> Bool
-checkLamFVs (MkLambdaForm vs _ xs expr) bvs  = 
-        trace (show vs ++ show (getExprFVs expr (bvs `union` xs))) True &&
-        S.fromList (getExprFVs expr (bvs `union` xs)) == S.fromList vs &&
-        checkExprFVs expr bvs
-
--- Check expressions to recursively look for more bound lambdas
-checkExprFVs :: Expr -> [Var] -> Bool
-checkExprFVs (LetE binds expr _) bvs = checkExprFVs expr bvs && 
-    foldl (&&) True (map (\b -> checkBindFVs b bvs) binds)
-checkExprFVs (LetRecE binds expr _) bvs = checkExprFVs expr bvs && 
-    foldl (&&) True (map (\b -> checkBindFVs b (bvs ++ (map bindName binds))) binds)
-checkExprFVs (CaseE _ _ _) _ = True
-checkExprFVs (AppE _ _ _) _ = True
-checkExprFVs (CtrE _ _ _) _ = True
-checkExprFVs (OpE _ _ _) _ = True
-checkExprFVs (LitE _ _) _ = True
+--------------------------------------------------------------------------------
+-- Compiler for the STG Language                                              --
+-- By Michael B. Gale (michael.gale@cl.cam.ac.uk)                             --
+--------------------------------------------------------------------------------
+
+module P where
+
+--------------------------------------------------------------------------------
+
+import Pretty
+import Var
+import Token
+import Lexer
+import AST
+import Types
+
+--------------------------------------------------------------------------------
+
+newtype P a = MkP { runParser :: AlexState -> Either String a }
+
+--------------------------------------------------------------------------------
+
+instance Functor P where
+    fmap f (MkP m) = MkP $ fmap f . m
+
+instance Applicative P where
+    pure x = MkP (\s -> Right x)
+
+    (MkP f) <*> (MkP x) = MkP $ \s -> case f s of
+        Left err -> Left err
+        Right f' -> case x s of
+            Left err -> Left err
+            Right x' -> Right (f' x')
+
+instance Monad P where
+    (MkP m) >>= f = MkP $ \s -> case m s of
+        Left err -> Left err
+        Right r  -> let (MkP m') = f r in m' s
+
+--------------------------------------------------------------------------------
+
+mkParseState :: String -> AlexState
+mkParseState xs = AlexState {
+    alex_pos = AlexPn 0 1 1,
+    alex_inp = xs,
+    alex_chr = '\n',
+    alex_bytes = [],
+    alex_scd = 0
+}
+
+parseFile :: FilePath -> P a -> IO (Either String a)
+parseFile fp p = do
+    xs <- readFile fp
+    return $ runParser p (mkParseState xs)
+
+-- | `parseError tkn' raises a parser error as a result of encountering `tkn'.
+parseError :: TokenP -> P a
+parseError (tkn, pos) = MkP $ \s -> Left $ render $
+    pp pos <+> text "Parse error: unexpected" <+> pp tkn
+
+--------------------------------------------------------------------------------
+
+toPosn :: AlexPosn -> Posn
+toPosn (AlexPn a l c) = FilePosn l c
+
+mkVar :: TokenP -> P Var
+mkVar (TVar var, pos) = return $ Var var (toPosn pos)
+
+mkTyBind :: AlexPosn -> TokenP -> [Var] -> [AlgCtr] -> P TyBind
+mkTyBind pos (TCtr ctr, _) ps ctrs = return $ MkTyBind ctr ps ctrs (toPosn pos)
+
+mkAlgCtr :: TokenP -> [Type] -> P AlgCtr
+mkAlgCtr (TCtr ctr, pos) ps = return $ MkAlgCtr ctr ps (toPosn pos)
+
+mkBind :: Var -> LambdaForm -> P Bind
+mkBind v@(Var var pos) lf = return $ MkBind v lf pos
+
+mkLambdaForm :: [Var] -> UpdateFlag -> [Var] -> Expr -> P LambdaForm
+mkLambdaForm fvs uf vs expr = return $ MkLambdaForm fvs uf vs expr
+
+mkLetE :: AlexPosn -> [Bind] -> Expr -> P Expr
+mkLetE pos bs expr = return $ LetE bs expr (toPosn pos)
+
+mkLetRecE :: AlexPosn -> [Bind] -> Expr -> P Expr
+mkLetRecE pos bs expr = return $ LetRecE bs expr (toPosn pos)
+
+mkCaseE :: AlexPosn -> Expr -> Alts -> P Expr
+mkCaseE pos expr alts = return $ CaseE expr alts (toPosn pos)
+
+mkAppE :: Var -> [Atom] -> P Expr
+mkAppE v@(Var var pos) as = return $ AppE v as pos
+
+mkCtrE :: TokenP -> [Atom] -> P Expr
+mkCtrE (TCtr ctr, pos) as = return $ CtrE ctr as (toPosn pos)
+
+mkOpE :: TokenP -> [Atom] -> P Expr
+mkOpE (TPrimOp op, pos) as = return $ OpE op as (toPosn pos)
+
+mkLitE :: TokenP -> P Expr
+mkLitE (TPrimInt val, pos) = return $ LitE val (toPosn pos)
+
+mkAlgAlt :: TokenP -> [Var] -> Expr -> P AlgAlt
+mkAlgAlt (TCtr ctr, pos) vs expr = return $ AAlt ctr vs expr (toPosn pos)
+
+mkPrimAlt :: TokenP -> Expr -> P PrimAlt
+mkPrimAlt (TPrimInt val, pos) expr = return $ PAlt val expr (toPosn pos)
+
+mkDefaultVar :: Var -> Expr -> P DefaultAlt
+mkDefaultVar v@(Var var pos) expr = return $ DefaultVar v expr pos
+
+mkDefault :: AlexPosn -> Expr -> P DefaultAlt
+mkDefault pos expr = return $ Default expr (toPosn pos)
+
+mkVarAtom :: Var -> P Atom
+mkVarAtom v@(Var var pos) = return $ VarAtom v pos
+
+mkInt :: TokenP -> P Atom
+mkInt (TPrimInt val, pos) = return $ LitAtom val (toPosn pos)
+
+-------------------------------------------------------------------------------
+-- Getting lists of free values found in the AST
+
+-- gets expression FVs
+getExprFVs :: Expr -> [Var] -> [Var]
+getExprFVs (LetE binds expr _)    bvs = 
+    let bvs' =  (map bindName binds) `union` bvs in
+        getBindFVs binds bvs `union` getExprFVs expr bvs'
+getExprFVs (LetRecE binds expr _) bvs = 
+    let bvs' =  (map bindName binds) `union` bvs in
+        getBindFVs binds bvs' `union` getExprFVs expr bvs'
+getExprFVs (CaseE expr alts _)    bvs = getAltFVs alts bvs `union` getExprFVs expr bvs
+getExprFVs (AppE fun atoms _)     bvs = if elem fun bvs 
+                                        then getAtomsFVs atoms bvs
+                                        else fun : (getAtomsFVs atoms bvs)
+getExprFVs (CtrE _ atoms _)       bvs = getAtomsFVs atoms bvs
+getExprFVs (OpE _ atoms _)        bvs = getAtomsFVs atoms bvs
+getExprFVs (LitE _ _)             bvs = []
+
+-- Binds
+getBindFVs :: [Bind] -> [Var] -> [Var]
+getBindFVs ((MkBind v lf _) : bs) bvs = getLamFVs lf (v : bvs)
+
+-- Lambdas
+getLamFVs :: LambdaForm -> [Var] -> [Var]
+getLamFVs (MkLambdaForm _ _ xs expr) bvs = getExprFVs expr (xs `union` bvs)
+
+-- Gets FVs from atoms (compare to bound, add
+getAtomsFVs :: [Atom] -> [Var] -> [Var]
+getAtomsFVs ((VarAtom v _) : as) bvs = if elem v bvs 
+                                       then getAtomsFVs as bvs
+                                       else v : (getAtomsFVs as bvs)
+getAtomsFVs ((LitAtom _ _) : as) bvs = getAtomsFVs as bvs
+getAtomsFVs [] bvs = []
+
+
+-- Alts
+getAltFVs :: Alts -> [Var] -> [Var]
+getAltFVs (AlgAlts alts dalt) bvs  = getAlgAltFVs alts bvs `union` 
+                                     getDAltFVs dalt bvs
+getAltFVs (PrimAlts alts dalt) bvs = getPrimAltFVs alts bvs `union` 
+                                     getDAltFVs dalt bvs
+-- Alg Alts
+getAlgAltFVs :: [AlgAlt] -> [Var] -> [Var]
+getAlgAltFVs (AAlt _ vs expr _ : alts) bvs = getExprFVs expr (bvs`union` vs) 
+    `union` getAlgAltFVs alts bvs
+getAlgAltFVs [] bvs = []
+
+-- Prim Alts
+getPrimAltFVs :: [PrimAlt] -> [Var] -> [Var]
+getPrimAltFVs ((PAlt _ expr _) : alts) bvs = getExprFVs expr bvs `union` 
+    getPrimAltFVs alts bvs
+getPrimAltFVs [] bvs = []
+
+-- Default Alts
+getDAltFVs :: DefaultAlt -> [Var] -> [Var]
+getDAltFVs (Default expr _) bvs = getExprFVs expr bvs
+getDAltFVs (DefaultVar v expr _) bvs = getExprFVs expr (v : bvs)
+
+
+------------------------------------------------------------------------------
+-- Free value checks
+
+-- Check the whole program for correct free values
+checkProgFVs :: Prog -> Bool
+checkProgFVs (MkProg binds) = foldl (&&) True (map (\b -> checkBindFVs b gs) binds)
+    where gs = map bindName binds
+
+-- Check bindings
+checkBindFVs :: Bind -> [Var] -> Bool
+checkBindFVs (MkBind v lf _) bvs = if trace (show v ++ show bvs) True then checkLamFVs lf bvs else False
+
+-- Check lambda free variables by calculating the free variables from the
+-- AST and comparing against those specified in the lambda form.
+checkLamFVs :: LambdaForm -> [Var] -> Bool
+checkLamFVs (MkLambdaForm vs _ xs expr) bvs  = 
+        trace (show vs ++ show (getExprFVs expr (bvs `union` xs))) True &&
+        S.fromList (getExprFVs expr (bvs `union` xs)) == S.fromList vs &&
+        checkExprFVs expr bvs
+
+-- Check expressions to recursively look for more bound lambdas
+checkExprFVs :: Expr -> [Var] -> Bool
+checkExprFVs (LetE binds expr _) bvs = checkExprFVs expr bvs && 
+    foldl (&&) True (map (\b -> checkBindFVs b bvs) binds)
+checkExprFVs (LetRecE binds expr _) bvs = checkExprFVs expr bvs && 
+    foldl (&&) True (map (\b -> checkBindFVs b (bvs ++ (map bindName binds))) binds)
+checkExprFVs (CaseE _ _ _) _ = True
+checkExprFVs (AppE _ _ _) _ = True
+checkExprFVs (CtrE _ _ _) _ = True
+checkExprFVs (OpE _ _ _) _ = True
+checkExprFVs (LitE _ _) _ = True