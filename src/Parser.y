--- conflicted
+++ resolved
@@ -1,231 +1,223 @@
-{
---------------------------------------------------------------------------------
--- Compiler for the STG Language                                              --
--- By Michael B. Gale (michael.gale@cl.cam.ac.uk)                             --
---------------------------------------------------------------------------------
-
-module Parser (programP, parseFile) where
-
---------------------------------------------------------------------------------
-
-import Data.DList
-
-import Var
-import Token
-import Lexer
-import P
-import AST
-import Types
-import Pretty (render, pp)
-
-}
-
---------------------------------------------------------------------------------
-
-%tokentype { TokenP }
-%monad     { P } { >>= } { return }
-%lexer     { lexer } { (TEoF, _) }
-%error     { parseError }
-
---------------------------------------------------------------------------------
-
-%name programP prog
-
---------------------------------------------------------------------------------
-
-%token
-    VAR                              { (TVar _, _)                          }
-    CTR                              { (TCtr _, _)                          }
-
-    '='                              { (TEquals, $$)                        }
-    ';'                              { (TSemicolon, $$)                     }
-    '->'                             { (TArrow, $$)                         }
-    '{'                              { (TCurlyL, $$)                        }
-    '}'                              { (TCurlyR, $$)                        }
-    ','                              { (TComma, $$)                         }
-    '|'                              { (TBar, $$)                           }
-    '('                              { (TParL, $$)                          }
-    ')'                              { (TParR, $$)                          }
-
-    LET                              { (TLet, $$)                           }
-    LETREC                           { (TLetRec, $$)                        }
-    CASE                             { (TCase, $$)                          }
-    IN                               { (TIn, $$)                            }
-    OF                               { (TOf, $$)                            }
-    DEFAULT                          { (TDefault, $$)                       }
-    TYPE                             { (TType, $$)                          }
-
-    TYINT                            { (TIntTy, $$)                         }
-
-    U                                { (TUpdatable, $$)                     }
-    N                                { (TNotUpdatable, $$)                  }
-
-    INT                              { (TPrimInt _, _)                      }
-    OP                               { (TPrimOp _, _)                       }
-
-%%
-
---------------------------------------------------------------------------------
-
-prog :: { Prog }
-prog : tyBinds binds                 { MkProg $1 $2                         }
-
---------------------------------------------------------------------------------
-
-tyBinds :: { [TyBind] }
-tyBinds : tyBindL                    { toList $1                            }
-
-tyBindL :: { DList TyBind }
-tyBindL :                            { empty                                }
-        | tyBindL tyBind             { snoc $1 $2                           }
-
-tyBind :: { TyBind }
-tyBind : TYPE CTR vars '=' dCtrs ';' {% mkTyBind $1 $2 $3 $5                }
-
-dCtrs :: { [AlgCtr] }
-dCtrs : dCtrL                        { toList $1                            }
-
-dCtrL :: { DList AlgCtr }
-dCtrL : dCtr                         { singleton $1                         }
-      | dCtrL '|' dCtr               { snoc $1 $3                           }
-
-dCtr :: { AlgCtr }
-dCtr : CTR types                     {% mkAlgCtr $1 $2                      }
-
-types :: { [Type] }
-types :                              { []                                   }
-      | typeL                        { toList $1                            }
-
-typeL :: { DList Type }
-typeL : type1                        { singleton $1                         }
-      | typeL type1                  { snoc $1 $2                           }
-
-type :: { Type }
-type : type0 '->' type               { ArrTy $1 $3                          }
-     | type0                         { $1                                   }
-
-type0 :: { Type }
-type0 : type0 type1                  { AppTy $1 $2                          }
-      | type1                        { $1                                   }
-
-type1 :: { Type }
-type1 : TYINT                        { PrimIntTy                            }
-      | CTR                          { AlgTy (fromTCtr $1)                  }
-      | VAR                          { VarTy (Var (fromTVar $1) ())         }
-      | '(' type ')'                 { $2                                   }
-
---------------------------------------------------------------------------------
-
-binds :: { [Bind] }
-binds : bindL                        { toList $1                            }
-
-bindL :: { DList Bind }
-bindL : bind                         { singleton $1                         }
-      | bindL bind                   { snoc $1 $2                           }
-
-bind :: { Bind }
-bind : var '=' lf ';'                {% mkBind $1 $3                        }
-
---------------------------------------------------------------------------------
-
-lf :: { LambdaForm }
-lf : vars uf vars '->' expr          {% mkLambdaForm $1 $2 $3 $5            }
-
-uf :: { UpdateFlag }
-uf : U                               { U                                    }
-   | N                               { N                                    }
-
---------------------------------------------------------------------------------
-
-expr :: { Expr }
-expr : LET binds IN expr             {% mkLetE $1 $2 $4                     }
-     | LETREC binds IN expr          {% mkLetRecE $1 $2 $4                  }
-     | CASE expr OF alts             {% mkCaseE $1 $2 $4                    }
-<<<<<<< HEAD
-     | VAR atoms                     {% mkAppE $1 $2                        }
-=======
-     | var atoms                     {% mkAppE $1 $2                        }
->>>>>>> db53dd41
-     | CTR atoms                     {% mkCtrE $1 $2                        }
-     | OP atoms                      {% mkOpE $1 $2                         }
-     | INT                           {% mkLitE $1                           }
-
---------------------------------------------------------------------------------
-
-alts :: { Alts }
-alts : default                       { AlgAlts [] $1                        }
-     | aalts default                 { AlgAlts $1 $2                        }
-     | palts default                 { PrimAlts $1 $2                       }
-
-aalts :: { [AlgAlt] }
-aalt : aaltL                         { toList $1                            }
-
-aaltL :: { DList AlgAlt }
-aaltL : aalt ';'                     { singleton $1                         }
-      | aaltL aalt ';'               { snoc $1 $2                           }
-
-aalt :: { AlgAlt }
-<<<<<<< HEAD
-aalt : CTR vars '->' expr            {% mkAlgAlt $1 $2 $4}
-=======
-aalt : CTR vars '->' expr            {% mkAlgAlt $1 $2 $4                   }
->>>>>>> db53dd41
-
-palts :: { [PrimAlt] }
-palts : paltL                        { toList $1                            }
-
-paltL :: { DList PrimAlt }
-paltL : palt ';'                     { singleton $1                         }
-      | paltL palt ';'               { snoc $1 $2                           }
-
-palt :: { PrimAlt }
-palt : INT '->' expr                 {% mkPrimAlt $1 $3                     }
-
-default :: { DefaultAlt }
-default : var '->' expr              {% mkDefaultVar $1 $3                  }
-        | DEFAULT '->' expr          {% mkDefault $1 $3                     }
-
---------------------------------------------------------------------------------
-
-vars :: { [Var] }
-vars : '{'      '}'                  { []                                   }
-     | '{' varL '}'                  { toList $2                            }
-
-varL :: { DList Var }
-varL : var                           { singleton $1                         }
-     | varL ',' var                  { snoc $1 $3                           }
-
-var :: { Var }
-var : VAR                            {% mkVar $1                            }
-
---------------------------------------------------------------------------------
-
-atoms :: { [Atom] }
-atoms : '{' '}'                      { [] }
-      | '{' atomL '}'                { toList $2                            }
-
-atomL :: { DList Atom }
-atomL : atom                         { singleton $1                         }
-      | atomL ',' atom               { snoc $1 $3                           }
-
-atom :: { Atom }
-atom : var                           {% mkVarAtom $1                        }
-     | INT                           {% mkInt $1                            }
-
---------------------------------------------------------------------------------
-
-{
-
-fromTVar :: TokenP -> String
-fromTVar (TVar var, _) = var
-
-fromTCtr :: TokenP -> String
-fromTCtr (TCtr ctr, _) = ctr
-
--- | `lexer f' invokes the lexer with continuation `f'
-lexer :: (TokenP -> P a) -> P a
-lexer f = MkP $ \s -> case runAlexFrom alexMonadScan s of
-    (Left err)     -> error err
-    (Right (s',t)) -> let (MkP m) = f t in m s'
-
-}
+{
+--------------------------------------------------------------------------------
+-- Compiler for the STG Language                                              --
+-- By Michael B. Gale (michael.gale@cl.cam.ac.uk)                             --
+--------------------------------------------------------------------------------
+
+module Parser (programP, parseFile) where
+
+--------------------------------------------------------------------------------
+
+import Data.DList
+
+import Var
+import Token
+import Lexer
+import P
+import AST
+import Types
+import Pretty (render, pp)
+
+}
+
+--------------------------------------------------------------------------------
+
+%tokentype { TokenP }
+%monad     { P } { >>= } { return }
+%lexer     { lexer } { (TEoF, _) }
+%error     { parseError }
+
+--------------------------------------------------------------------------------
+
+%name programP prog
+
+--------------------------------------------------------------------------------
+
+%token
+    VAR                              { (TVar _, _)                          }
+    CTR                              { (TCtr _, _)                          }
+
+    '='                              { (TEquals, $$)                        }
+    ';'                              { (TSemicolon, $$)                     }
+    '->'                             { (TArrow, $$)                         }
+    '{'                              { (TCurlyL, $$)                        }
+    '}'                              { (TCurlyR, $$)                        }
+    ','                              { (TComma, $$)                         }
+    '|'                              { (TBar, $$)                           }
+    '('                              { (TParL, $$)                          }
+    ')'                              { (TParR, $$)                          }
+
+    LET                              { (TLet, $$)                           }
+    LETREC                           { (TLetRec, $$)                        }
+    CASE                             { (TCase, $$)                          }
+    IN                               { (TIn, $$)                            }
+    OF                               { (TOf, $$)                            }
+    DEFAULT                          { (TDefault, $$)                       }
+    TYPE                             { (TType, $$)                          }
+
+    TYINT                            { (TIntTy, $$)                         }
+
+    U                                { (TUpdatable, $$)                     }
+    N                                { (TNotUpdatable, $$)                  }
+
+    INT                              { (TPrimInt _, _)                      }
+    OP                               { (TPrimOp _, _)                       }
+
+%%
+
+--------------------------------------------------------------------------------
+
+prog :: { Prog }
+prog : tyBinds binds                 { MkProg $1 $2                         }
+
+--------------------------------------------------------------------------------
+
+tyBinds :: { [TyBind] }
+tyBinds : tyBindL                    { toList $1                            }
+
+tyBindL :: { DList TyBind }
+tyBindL :                            { empty                                }
+        | tyBindL tyBind             { snoc $1 $2                           }
+
+tyBind :: { TyBind }
+tyBind : TYPE CTR vars '=' dCtrs ';' {% mkTyBind $1 $2 $3 $5                }
+
+dCtrs :: { [AlgCtr] }
+dCtrs : dCtrL                        { toList $1                            }
+
+dCtrL :: { DList AlgCtr }
+dCtrL : dCtr                         { singleton $1                         }
+      | dCtrL '|' dCtr               { snoc $1 $3                           }
+
+dCtr :: { AlgCtr }
+dCtr : CTR types                     {% mkAlgCtr $1 $2                      }
+
+types :: { [Type] }
+types :                              { []                                   }
+      | typeL                        { toList $1                            }
+
+typeL :: { DList Type }
+typeL : type1                        { singleton $1                         }
+      | typeL type1                  { snoc $1 $2                           }
+
+type :: { Type }
+type : type0 '->' type               { ArrTy $1 $3                          }
+     | type0                         { $1                                   }
+
+type0 :: { Type }
+type0 : type0 type1                  { AppTy $1 $2                          }
+      | type1                        { $1                                   }
+
+type1 :: { Type }
+type1 : TYINT                        { PrimIntTy                            }
+      | CTR                          { AlgTy (fromTCtr $1)                  }
+      | VAR                          { VarTy (Var (fromTVar $1) ())         }
+      | '(' type ')'                 { $2                                   }
+
+--------------------------------------------------------------------------------
+
+binds :: { [Bind] }
+binds : bindL                        { toList $1                            }
+
+bindL :: { DList Bind }
+bindL : bind                         { singleton $1                         }
+      | bindL bind                   { snoc $1 $2                           }
+
+bind :: { Bind }
+bind : var '=' lf ';'                {% mkBind $1 $3                        }
+
+--------------------------------------------------------------------------------
+
+lf :: { LambdaForm }
+lf : vars uf vars '->' expr          {% mkLambdaForm $1 $2 $3 $5            }
+
+uf :: { UpdateFlag }
+uf : U                               { U                                    }
+   | N                               { N                                    }
+
+--------------------------------------------------------------------------------
+
+expr :: { Expr }
+expr : LET binds IN expr             {% mkLetE $1 $2 $4                     }
+     | LETREC binds IN expr          {% mkLetRecE $1 $2 $4                  }
+     | CASE expr OF alts             {% mkCaseE $1 $2 $4                    }
+     | var atoms                     {% mkAppE $1 $2                        }
+     | CTR atoms                     {% mkCtrE $1 $2                        }
+     | OP atoms                      {% mkOpE $1 $2                         }
+     | INT                           {% mkLitE $1                           }
+
+--------------------------------------------------------------------------------
+
+alts :: { Alts }
+alts : default                       { AlgAlts [] $1                        }
+     | aalts default                 { AlgAlts $1 $2                        }
+     | palts default                 { PrimAlts $1 $2                       }
+
+aalts :: { [AlgAlt] }
+aalt : aaltL                         { toList $1                            }
+
+aaltL :: { DList AlgAlt }
+aaltL : aalt ';'                     { singleton $1                         }
+      | aaltL aalt ';'               { snoc $1 $2                           }
+
+aalt :: { AlgAlt }
+aalt : CTR vars '->' expr            {% mkAlgAlt $1 $2 $4                   }
+
+palts :: { [PrimAlt] }
+palts : paltL                        { toList $1                            }
+
+paltL :: { DList PrimAlt }
+paltL : palt ';'                     { singleton $1                         }
+      | paltL palt ';'               { snoc $1 $2                           }
+
+palt :: { PrimAlt }
+palt : INT '->' expr                 {% mkPrimAlt $1 $3                     }
+
+default :: { DefaultAlt }
+default : var '->' expr              {% mkDefaultVar $1 $3                  }
+        | DEFAULT '->' expr          {% mkDefault $1 $3                     }
+
+--------------------------------------------------------------------------------
+
+vars :: { [Var] }
+vars : '{'      '}'                  { []                                   }
+     | '{' varL '}'                  { toList $2                            }
+
+varL :: { DList Var }
+varL : var                           { singleton $1                         }
+     | varL ',' var                  { snoc $1 $3                           }
+
+var :: { Var }
+var : VAR                            {% mkVar $1                            }
+
+--------------------------------------------------------------------------------
+
+atoms :: { [Atom] }
+atoms : '{' '}'                      { [] }
+      | '{' atomL '}'                { toList $2                            }
+
+atomL :: { DList Atom }
+atomL : atom                         { singleton $1                         }
+      | atomL ',' atom               { snoc $1 $3                           }
+
+atom :: { Atom }
+atom : var                           {% mkVarAtom $1                        }
+     | INT                           {% mkInt $1                            }
+
+--------------------------------------------------------------------------------
+
+{
+
+fromTVar :: TokenP -> String
+fromTVar (TVar var, _) = var
+
+fromTCtr :: TokenP -> String
+fromTCtr (TCtr ctr, _) = ctr
+
+-- | `lexer f' invokes the lexer with continuation `f'
+lexer :: (TokenP -> P a) -> P a
+lexer f = MkP $ \s -> case runAlexFrom alexMonadScan s of
+    (Left err)     -> error err
+    (Right (s',t)) -> let (MkP m) = f t in m s'
+
+}