--- conflicted
+++ resolved
@@ -216,15 +216,8 @@
         -- generate the scavanging code
         scav <- lift $ lift $ compScavenge (lfFreeVars lf)
 
-<<<<<<< HEAD
-    -- YOUR CODE HERE
-    allocMemory n s
-    writeHeap s tbl
-    storeVarsOnHeap (s - 1) (lfVars lf)
-=======
         -- generate an info table on the C heap
         tbl <- lift $ lift $ infoTbl n [entry, evac, scav]
->>>>>>> 0a8bdafc
 
         -- calculate the size of the closure for this binding and allocate memory
         -- on the STG heap and refer to it as `n'
@@ -233,6 +226,9 @@
 
         -- write the closure on the heap
         -- YOUR CODE HERE
+        allocMemory n s t
+        writeHeap s tbl
+        storeVarsOnHeap (s - 1) (lfFreeVars lf)
 
         -- continue with the other bindings
         allocClosures bs
@@ -265,6 +261,9 @@
 
         -- write the closure on the heap
         -- YOUR CODE HERE
+        allocMemory n s t
+        writeHeap s tbl
+        storeVarsOnHeap (s - 1) (lfFreeVars lf)
 
         -- continue with the other bindings
         allocRecClosures bs
@@ -473,7 +472,7 @@
         -- a pointer to the constructor's info table
         -- NOTE: the info table bit is not implemented, since it is slightly
         --       tricky -- see the note in the definition of `compAlgDefault'
-        allocMemory "_c" (length as + 1)
+        allocMemory "_c" (length as + 1) t
         storeAtomsOnHeap (length as) as
 
         -- set the node register to the right location
@@ -519,26 +518,42 @@
 -- | `compEvac` generates code for a closure's evacuation code.
 compEvac :: ALambdaForm PolyType -> CodeGen (Symbol Function)
 compEvac lf = withNewFunction "_evac_" $ do
+
+    let MkLambdaForm fvs _ _ expr = lf
+    let t = exprAnn expr
+    let writeVars _ 0   = return ()
+        writeVars idx num = do 
+            writeHeap 0 (IndexSym (RegisterSym NodeR) idx t)
+            writeVars (idx + 1) (num - 1)
+
     -- 1. allocate memory for the closure represented by `lf' in the to-space
     --    and assign an arbitrary name to that region in memory
 
+    allocMemory "to_lf" (closureSize lf) t
+
     -- 2. copy the current closure's (pointed to by Node) info pointer to the
     --    new location in to-space
+    writeHeap 0 (IndexSym (RegisterSym NodeR) 0 t)
 
     -- 3. copy the free variables of the current closure to the new location
     --    in to-space
+    writeVars 1 (length fvs)
 
     -- 4. overwrite the current closure (still pointed to by Node) with the
     --    forwarding pointer. Note: the forwarding pointer expects that
     --    the address of the closure in to-space is stored as a free variable
     --    in the closure at offset 1.
+    writeRegisterIx NodeR 0 forwardPtrTbl
+    withVar "to_lf" (\x -> writeRegisterIx NodeR 1 x)
 
     -- 5. return the pointer to the location of the closure in to-space to
     --    the calling C procedure
+    returnSymbol (IndexSym (RegisterSym NodeR) 1 t)
 
     -- make the C compiler happy (remove this once you have implemented
     -- your code generation code)
-    returnSymbol (PrimSym $ MkPrimInt 0)
+    --returnSymbol (PrimSym $ MkPrimInt 0)
+
 
 -- | `compScavenge vs` generates code for a closure's scavaging code.
 compScavenge :: [AVar PolyType] -> CodeGen (Symbol Function)
@@ -550,4 +565,4 @@
     -- return something to make gcc happy (don't remove this)
     returnSymbol (RegisterSym NodeR)
 
---------------------------------------------------------------------------------
+--------------------------------------------------------------------------------