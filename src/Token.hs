--- conflicted
+++ resolved
@@ -1,92 +1,87 @@
---------------------------------------------------------------------------------
--- Compiler for the STG Language                                              --
--- By Michael B. Gale (michael.gale@cl.cam.ac.uk)                             --
---------------------------------------------------------------------------------
-
-module Token (
-    module Posn,
-    module Prim,
-
-    --TokenP(..),
-    Token(..)
-) where
-
---------------------------------------------------------------------------------
-
-import Posn
-import Pretty
-import Prim
-
---------------------------------------------------------------------------------
-
--- | Enumerates token types.
-<<<<<<< HEAD
-data Token = TVar String -- ^ Variables [a-z][a-zA-Z0-9]*
-           | TCtr String -- ^ Constructors [a-z][a-zA-Z0-9]*
-=======
-data Token = TVar String -- ^ Variables
-           | TCtr String -- ^ Constructors
->>>>>>> db53dd41
-
-           | TEquals
-           | TSemicolon
-           | TArrow
-           | TCurlyL
-           | TCurlyR
-           | TComma
-           | TBar
-           | TParL
-           | TParR
-
-           | TLet
-           | TLetRec
-           | TCase
-           | TIn
-           | TOf
-           | TDefault
-           | TUpdatable
-           | TNotUpdatable
-           | TType
-
-           | TIntTy
-
-           | TPrimInt PrimInt
-           | TPrimOp PrimOp
-
-           | TEoF
-
-           deriving (Eq, Show)
-
---------------------------------------------------------------------------------
-
-instance PP Token where
-    pp (TVar xs)     = text "variable" <+> text xs
-    pp (TCtr xs)     = text "constructor" <+> text xs
-
-    pp TEquals       = char '='
-    pp TSemicolon    = char ';'
-    pp TArrow        = text "->"
-    pp TCurlyL       = char '{'
-    pp TCurlyR       = char '}'
-    pp TComma        = char ','
-    pp TBar          = char '|'
-    pp TParL         = char '('
-    pp TParR         = char ')'
-
-    pp TLet          = text "let"
-    pp TLetRec       = text "letrec"
-    pp TCase         = text "case"
-    pp TIn           = text "in"
-    pp TOf           = text "of"
-    pp TDefault      = text "default"
-    pp TType         = text "type"
-
-    pp TIntTy        = text "Int#"
-
-    pp TUpdatable    = text "\\u"
-    pp TNotUpdatable = text "\\n"
-
-    pp (TPrimInt n)  = pp n
-    pp (TPrimOp op)  = pp op
-
-    pp TEoF          = text "end of file"
+--------------------------------------------------------------------------------
+-- Compiler for the STG Language                                              --
+-- By Michael B. Gale (michael.gale@cl.cam.ac.uk)                             --
+--------------------------------------------------------------------------------
+
+module Token (
+    module Posn,
+    module Prim,
+
+    --TokenP(..),
+    Token(..)
+) where
+
+--------------------------------------------------------------------------------
+
+import Posn
+import Pretty
+import Prim
+
+--------------------------------------------------------------------------------
+
+-- | Enumerates token types.
+data Token = TVar String -- ^ Variables
+           | TCtr String -- ^ Constructors
+
+           | TEquals
+           | TSemicolon
+           | TArrow
+           | TCurlyL
+           | TCurlyR
+           | TComma
+           | TBar
+           | TParL
+           | TParR
+
+           | TLet
+           | TLetRec
+           | TCase
+           | TIn
+           | TOf
+           | TDefault
+           | TUpdatable
+           | TNotUpdatable
+           | TType
+
+           | TIntTy
+
+           | TPrimInt PrimInt
+           | TPrimOp PrimOp
+
+           | TEoF
+
+           deriving (Eq, Show)
+
+--------------------------------------------------------------------------------
+
+instance PP Token where
+    pp (TVar xs)     = text "variable" <+> text xs
+    pp (TCtr xs)     = text "constructor" <+> text xs
+
+    pp TEquals       = char '='
+    pp TSemicolon    = char ';'
+    pp TArrow        = text "->"
+    pp TCurlyL       = char '{'
+    pp TCurlyR       = char '}'
+    pp TComma        = char ','
+    pp TBar          = char '|'
+    pp TParL         = char '('
+    pp TParR         = char ')'
+
+    pp TLet          = text "let"
+    pp TLetRec       = text "letrec"
+    pp TCase         = text "case"
+    pp TIn           = text "in"
+    pp TOf           = text "of"
+    pp TDefault      = text "default"
+    pp TType         = text "type"
+
+    pp TIntTy        = text "Int#"
+
+    pp TUpdatable    = text "\\u"
+    pp TNotUpdatable = text "\\n"
+
+    pp (TPrimInt n)  = pp n
+    pp (TPrimOp op)  = pp op
+
+    pp TEoF          = text "end of file"